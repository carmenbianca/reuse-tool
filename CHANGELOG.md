<!--
SPDX-FileCopyrightText: 2017 Free Software Foundation Europe e.V. <https://fsfe.org>
SPDX-FileCopyrightText: © 2020 Liferay, Inc. <https://liferay.com>

SPDX-License-Identifier: CC-BY-SA-4.0
-->

# Change log

This change log follows the [Keep a
Changelog](http://keepachangelog.com/) spec. Every release contains the
following sections:

-   `Added` for new features.
-   `Changed` for changes in existing functionality.
-   `Deprecated` for soon-to-be removed features.
-   `Removed` for now removed features.
-   `Fixed` for any bug fixes.
-   `Security` in case of vulnerabilities.

The versions follow [semantic versioning](https://semver.org).

<!--
## Unreleased - YYYY-MM-DD

### Added

### Changed

### Deprecated

### Removed

### Fixed

### Security
-->

<<<<<<< HEAD
## Unreleased - YYYY-MM-DD

### Added

- Added `--skip-unrecognised` flag to `addheader` in order to skip files with
  unrecognised comment styles instead of aborting without processing any file.

### Changed

### Deprecated

### Removed

### Fixed

### Security
=======
## 0.10.1 - 2020-05-14

### Fixed

- Updated license list to 3.8-106-g4cfec76.
>>>>>>> 478269da

## 0.10.0 - 2020-04-24

### Added

- Add support for autoconf comment style (listed as m4).

- More file types are recognised:

  + Cython (`.pyx`, `.pxd`)
  + Sass and SCSS (`.sass`, `.scss`)
  + XSL (`.xsl`)
  + Mailmap (`.mailmap`)

- Added `--single-line` and `--multi-line` flags to `addheader`. These flags
  force a certain comment style.

### Changed

- The Docker image has an entrypoint now. In effect, this means running:

 `docker run -v $(pwd):/data fsfe/reuse lint`

 instead of

 `docker run -v $(pwd):/data fsfe/reuse reuse lint`.

## 0.9.0 - 2020-04-21

### Added

- Added support for Mercurial 4.3+.

- A pre-commit hook has been added.

- When an incorrect SPDX identifier is forwarded to `download` or `init`, the
  tool now suggests what you might have meant.

### Changed

- Under the hood, a lot of code that has to do with Git and Mercurial was moved
  into its own module.

- The Docker image has been changed such that it now automagically runs `reuse
  lint` on the `/data` directory unless something else is specified by the user.

### Fixed

- Fixed a bug with `addheader --explicit-license` that would result in
  `file.license.license` if `file.license` already existed.

- Fixed a Windows-only bug to do with calling subprocesses.

- Fixed a rare bug that would trigger when a directory is both ignored and
  contains a `.git` file.

## 0.8.1 - 2020-02-22

### Added

- Support Jinja (Jinja2) comment style.

- Support all multi-line comment endings when parsing for SPDX information.

### Fixed

- Improvements to German translation by Thomas Doczkal.

- No longer remove newlines at the end of files when using `addheader`.

- There can now be a tab as whitespace after `SPDX-License-Identifier` and
  `SPDX-FileCopyrightText`.

## 0.8.0 - 2020-01-20

### Added

- Implemented `--root` argument to specify the root of the project without
  heuristics.

- The linter will complain about licenses without file extensions.

- Deprecated licenses are now recognised. `lint` will complain about deprecated
  licenses.

- ProjectReport generation (`lint`, `spdx`) now uses Python multiprocessing,
  more commonly called multi-threading outside of Python. This has a significant
  speedup of approximately 300% in testing. Because of overhead, performance
  increase is not exactly linear.

- For setups where multiprocessing is unsupported or unwanted,
  `--no-multiprocessing` is added as flag.

- `addheader` now recognises many more extensions. Too many to list here.

- `addheader` now also recognises full filenames such as `Makefile` and
  `.gitignore`.

- Added BibTex comment style.

- Updated translations:

  + Dutch (André Ockers, Carmen Bianca Bakker)
  + French (OliBug, Vincent Lequertier)
  + Galician (pd)
  + German (Max Mehl)
  + Esperanto (Carmen Bianca Bakker)
  + Portuguese (José Vieira)
  + Spanish (Roberto Bauglir)
  + Turkish (T. E. Kalayci)

### Changed

- The linter output has been very slightly re-ordered to be more internally
  consistent.

- `reuse --version` now prints a version with a Git hash on development
  versions. Towards that end, the tool now depends on `setuptools-scm` during
  setup. It is not a runtime dependency.

### Removed

- `lint` no longer accepts path arguments. Where previously one could do `reuse
  lint SUBDIRECTORY`, this is no longer possible. When linting, you must always
  lint the entire project. To change the project's root, use `--root`.

- `FileReportInfo` has been removed. `FileReport` is used instead.

### Fixed

- A license that does not have a file extension, but whose full name is a valid
  SPDX License Identifier, is now correctly identified as such. The linter will
  complain about them, however.

- If the linter detects a license as being a bad license, that license can now
  also be detected as being missing.

- Performance of `project.all_files()` has been improved by quite a lot.

- Files with CRLF line endings are now better supported.

## 0.7.0 - 2019-11-28

### Changed

- The program's package name on PyPI has been changed from `fsfe-reuse` to
  `reuse`. `fsfe-reuse==1.0.0` has been created as an alias that depends on
  `reuse`. `fsfe-reuse` will not receive any more updates, but will still host
  the old versions.

- For users of `fsfe-reuse`, this means:

  + If you depend on `fsfe-reuse` or `fsfe-reuse>=0.X.Y` in your
    requirements.txt, you will get the latest version of `reuse` when you
    install `fsfe-reuse`. You may like to change the name to `reuse` explicitly,
    but this is not strictly necessary.

  + If you depend on `fsfe-reuse==0.X.Y`, then you will keep getting that
    version. When you bump the version you depend on, you will need to change
    the name to `reuse`.

  + If you depend on `fsfe-reuse>=0.X.Y<1.0.0`, then 0.6.0 will be the latest
    version you receive. In order to get a later version, you will need to
    change the name to `reuse`.

## 0.6.0 - 2019-11-19

### Added

- `--include-submodules` is added to also include submodules when linting et
  cetera.

- `addheader` now also recognises the following extensions:

  + .kt
  + .xml
  + .yaml
  + .yml

### Changed

- Made the workaround for `MachineReadableFormatError` introduced in 0.5.2 more
  generic.

- Improved shebang detection in `addheader`.

- For `addheader`, the SPDX comment block now need not be the first thing in the
  file. It will find the SPDX comment block and deal with it in-place.

- Git submodules are now ignored by default.

- `addheader --explicit-license` now no longer breaks on unsupported filetypes.

## 0.5.2 - 2019-10-27

### Added

- `python3 -m reuse` now works.

### Changed

- Updated license list to 3.6-2-g2a14810.

### Fixed

- Performance of `reuse lint` improved by at least a factor of 2. It no longer
  does any checksums on files behind the scenes.

- Also handle `MachineReadableFormatError` when parsing DEP5 files. Tries to
  import that error. If the import is unsuccessful, it is handled.

## 0.5.1 - 2019-10-24 [YANKED]

This release was replaced by 0.5.2 due to importing
`MachineReadableFormatError`, which is not a backwards-compatible change.

## 0.5.0 - 2019-08-29

### Added

- TeX and ML comment styles added.

- Added `--year` and `--exclude-year` to `reuse addheader`.

- Added `--template` to `reuse addheader`.

- Added `--explicit-license` to `reuse addheader`.

- `binaryornot` added as new dependency.

- Greatly improved the usage documentation.

### Changed

- `reuse addheader` now automatically adds the current year to the copyright
  notice.

- `reuse addheader` preserves the original header below the new header if it did
  not contain any SPDX information.

- `reuse addheader` now correctly handles `.license` files.

- Bad licenses are no longer resolved to LicenseRef-Unknown<n>. They are instead
  resolved to the stem of the path. This reduces the magic in the code base.

- `.gitkeep` files are now ignored by the tool.

- Changed Lisp's comment character from ';;' to ';'.

## 0.4.1 - 2019-08-07

### Added

- `--all` argument help to `reuse download`, which downloads all detected
  missing licenses.

### Fixed

- When using `reuse addheader` on a file that contains a shebang, the shebang is
  preserved.

- Copyright lines in `reuse spdx` are now sorted.

- Some publicly visible TODOs were patched away.

## 0.4.0 - 2019-08-07

This release is a major overhaul and refactoring of the tool. Its
primary focus is improved usability and speed, as well as adhering to version
3.0 of the REUSE Specification.

### Added

- `reuse addheader` has been added as a way to automatically add copyright
  statements and license identifiers to the headers of files. It is currently
  not complete.

- `reuse init` has been added as a way to initialise a REUSE project. Its
  functionality is currently scarce, but should improve in the future.

### Changed

- `reuse lint` now provides a helpful summary instead of merely spitting out
  non-compliant files.

- `reuse compile` is now `reuse spdx`.

- In addition to `Copyright` and `©`, copyright lines can be marked with the tag
  `SPDX-FileCopyrightText:`. This is the new recommended default.

- Project no longer depends on pygit2.

- The list of SPDX licenses has been updated.

- `Valid-License-Identifier` is no longer used, and licenses and exceptions can
  now only live inside of the LICENSES/ directory.

### Removed

- Removed `--ignore-debian`.

- Removed `--spdx-mandatory`, `--copyright-mandatory`, `--ignore-missing`
  arguments from `reuse lint`.

- Remove `reuse license`.

- GPL-3.0 and GPL-3.0+ (and all other similar GPL licenses) are no longer
  detected as SPDX identifiers. Use GPL-3.0-only and GPL-3.0-or-later instead.

### Fixed

- Scanning a Git directory is a lot faster now.

- Scanning binary files is a lot faster now.

## 0.3.4 - 2019-04-15

This release should be a short-lived one. A new (slightly
backwards-incompatible) version is in the works.

### Added

-   Copyrights can now start with `©` in addition to `Copyright`. The
    former is now recommended, but they are functionally similar.

### Changed

-   The source code of reuse is now formatted with black.
-   The repository has been moved from
    <https://git.fsfe.org/reuse/reuse> to
    <https://gitlab.com/reuse/reuse>.

## 0.3.3 - 2018-07-15

### Fixed

-   Any files with the suffix `.spdx` are no longer considered licenses.

## 0.3.2 - 2018-07-15

### Fixed

-   The documentation now builds under Python 3.7.

## 0.3.1 - 2018-07-14

### Fixed

-   When using reuse from a child directory using pygit2, correctly find
    the root.

## 0.3.0 - 2018-05-16

### Changed

-   The output of `reuse compile` is now deterministic. The files,
    copyright lines and SPDX expressions are sorted alphabetically.

### Fixed

-   When a GPL license could not be found, the correct `-only` or
    `-or-later` extension is now used in the warning message, rather
    than a bare `GPL-3.0`.
-   If you have a license listed as
    `SPDX-Valid-License: GPL-3.0-or-later`, this now correctly matches
    corresponding SPDX identifiers. Still it is recommended to use
    `SPDX-Valid-License: GPL-3.0` instead.

## 0.2.0 - 2018-04-17

### Added

-   Internationalisation support added. Initial support for:
    -   English.
    -   Dutch.
    -   Esperanto.
    -   Spanish.

### Fixed

-   The license list of SPDX 3.0 has deprecated `GPL-3.0` and `GPL-3.0+`
    et al in favour of `GPL-3.0-only` and `GPL-3.0-or-later`. The
    program has been amended to accommodate sufficiently for those
    licenses.

### Changed

-   `Project.reuse_info_of` now extracts, combines and returns
    information both from the file itself and from debian/copyright.
-   `ReuseInfo` now holds sets instead of lists.
    -   As a result of this, `ReuseInfo` will not hold duplicates of
        copyright lines or SPDX expressions.
-   click removed as dependency. Good old argparse from the library is
    used instead.

## 0.1.1 - 2017-12-14

### Changed

-   The `reuse --help` text has been tidied up a little bit.

### Fixed

-   Release date in change log fixed.
-   The PyPI homepage now gets reStructuredText instead of Markdown.

## 0.1.0 - 2017-12-14

### Added

-   Successfully parse old-style C and HTML comments now.
-   Added `reuse compile`, which creates an SPDX bill of materials.
-   Added `--ignore-missing` to `reuse lint`.
-   Allow to specify multiple paths to `reuse lint`.
-   `chardet` added as dependency.
-   `pygit2` added as soft dependency. reuse remains usable without it,
    but the performance with `pygit2` is significantly better. Because
    `pygit2` has a non-Python dependency (`libgit2`), it must be
    installed independently by the user. In the future, when reuse is
    packaged natively, this will not be an issue.

### Changed

-   Updated to version 2.0 of the REUSE recommendations. The
    most important change is that `License-Filename` is no longer used.
    Instead, the filename is deducted from `SPDX-License-Identifier`.
    This change is **NOT** backwards compatible.
-   The conditions for linting have changed. A file is now non-compliant
    when:
    -   The license associated with the file could not be found.
    -   There is no SPDX expression associated with the file.
    -   There is no copyright notice associated with the file.
-   Only read the first 4 KiB (by default) from code files rather than
    the entire file when searching for SPDX tags. This speeds up the
    tool a bit.
-   `Project.reuse_info_of` no longer raises an exception. Instead, it
    returns an empty `ReuseInfo` object when no reuse information is
    found.
-   Logging is a lot prettier now. Only output entries from the `reuse`
    module.

### Fixed

-   `reuse --ignore-debian compile` now works as expected.
-   The tool no longer breaks when reading a file that has a non-UTF-8
    encoding. Instead, `chardet` is used to detect the encoding before
    reading the file. If a file still has errors during decoding, those
    errors are silently ignored and replaced.

## 0.0.4 - 2017-11-06

### Fixed

-   Removed dependency on `os.PathLike` so that Python 3.5 is actually
    supported

## 0.0.3 - 2017-11-06

### Fixed

-   Fixed the link to PyPI in the README.

## 0.0.2 - 2017-11-03

This is a very early development release aimed at distributing the
program as soon as possible. Because this is the first release, the
changelog is a little empty beyond "created the program".

The program can do roughly the following:

-   Detect the license of a given file through one of three methods (in
    order of precedence):
    -   Information embedded in the .license file.
    -   Information embedded in its header.
    -   Information from the global debian/copyright file.
-   Find and report all files in a project tree of which the license
    could not be found.
-   Ignore files ignored by Git.
-   Do some logging into STDERR.<|MERGE_RESOLUTION|>--- conflicted
+++ resolved
@@ -36,7 +36,6 @@
 ### Security
 -->
 
-<<<<<<< HEAD
 ## Unreleased - YYYY-MM-DD
 
 ### Added
@@ -53,13 +52,12 @@
 ### Fixed
 
 ### Security
-=======
+
 ## 0.10.1 - 2020-05-14
 
 ### Fixed
 
 - Updated license list to 3.8-106-g4cfec76.
->>>>>>> 478269da
 
 ## 0.10.0 - 2020-04-24
 

--- conflicted
+++ resolved
@@ -20,13 +20,8 @@
       # do not abort the whole test job if one combination in the matrix fails
       fail-fast: false
       matrix:
-<<<<<<< HEAD
         python-version: ["3.9", "3.13"]
-        os: [ubuntu-22.04]
-=======
-        python-version: ["3.9", "3.12"]
         os: [ubuntu-24.04]
->>>>>>> ff93a87f
         include:
           - python-version: "3.9"
             os: macos-latest
